module Collage.Layout
    exposing
        ( Anchor
        , Direction(..)
        , Distances
        , align
        , at
        , base
        , beside
        , bottom
        , bottomLeft
        , bottomRight
        , center
        , connect
        , debug
        , distances
        , empty
        , envelope
        , facing
        , height
        , horizontal
        , impose
        , left
        , locate
        , name
        , names
        , opposite
        , place
        , right
        , showEnvelope
        , showOrigin
        , spacer
        , stack
        , top
        , topLeft
        , topRight
        , vertical
        , width
        )

{-| With this module, you can compose collages in a more automatic way.
Instead of shifting collages manually,
this module figures out the dimensions of each part of your drawing
and places them seamlessly next to each other, above each other or on top of each other.
This is all possible by keeping track of the _envelope_ or _bounding box_ of each collage.

Collages are positioned relative to their _internal origin_.
By default, a collage's internal origin lays in its exact center.
By _shifting_ a collage, we change its internal origin
and the way it composes with other collages.
Another method to change the origin is by using _alignments_.

All these ideas are based on the [Diagrams library](https://archives.haskell.org/projects.haskell.org/diagrams/) for Haskell
and the [Scalable Graphics library](https://dl.acm.org/citation.cfm?id=2746329) for Clean.
You can regard this module as a simplified version of above libraries.


### Contents

  - [Envelopes](#envelopes)
  - [Layouting](#layouting)
  - [Spacers](#spacers)
  - [Aligning](#aligning)
      - [Anchors](#anchors)
  - [Debugging](#debugging)


# Envelopes

An _envelope_ defines the bounding box of a collage.
It is similar to a _bounding box_.
[Envelopes](https://archives.haskell.org/projects.haskell.org/diagrams/doc/manual.html#envelopes-and-local-vector-spaces)
can become quite complex when we calculate them in all possible directions.
Here, we restrict ourselves to four: up, down, right and left.

Envelopes answer the question:
“If I want to put my collage in a rectangular envelope,
what are the distances from its local origin to the envelope edges?”

@docs envelope, Direction, facing, opposite, distances, Distances, width, height


# Layouting

Collages can be composed in three ways:

  - horizontally, or next to each other
  - vertically, or above each other
  - on the "out of page" axis, or stacked on top of each other

A more advanced way of combining collages is by _imposition_:
placing one collage on top of a background and forgetting about the dimensions of the foreground.
All ways of combining are expressed used one basic placing function,
which you can use in some extreme cases where you need to place a collage but not combine it with others.

@docs horizontal, vertical, stack, impose, beside, place


# Spacers

What is placing collages without being able to space them accordingly?
These two collages are invisible and only take up some space.
(Or they even don't...)

@docs spacer, empty


# Aligning

@docs align, at, center


## Anchors

@docs Anchor, top, topRight, right, bottomRight, bottom, bottomLeft, left, topLeft, base


# Naming

@docs name, locate, connect, names


# Debugging

These two functions can aid in discovering how collages are composed.

@docs showOrigin, showEnvelope, debug


# Possible extensions

We can imagine some possible extensions which could aid in designing composable drawings:

  - way to add padding
  - add `baseX`, and `baseY` (`horizontalBase` and `vertialBase`)?
  - and add `centerX`, and `centerY` too?
  - ...

-}

import Collage exposing (..)
import Collage.Core as Core
import Collage.Super exposing (..)
import Color
import Dict exposing (Dict)
import Helpers
import Maybe.Extra as Maybe exposing ((?))


-- Directions ------------------------------------------------------------------


{-| The four different directions in which we can calculate an envelope.
-}
type Direction
    = Up
    | Down
    | Right
    | Left


{-| Calculate the facing direction.

    Up   <-> Down
    Left <-> Right

-}
facing : Direction -> Direction
facing dir =
    case dir of
        Up ->
            Down

        Down ->
            Up

        Right ->
            Left

        Left ->
            Right


{-| Same as `facing`.

**Will be REMOVED in the next major version in favor of `facing`.**
This change will avoid name clashes with `Collage.opposite`.

-}
opposite : Direction -> Direction
opposite =
    facing



-- Envelopes -------------------------------------------------------------------


{-| Calculate the envelope of a collage relative to its internal origin.

The figure below illustrates the four distances that can be calculated.
We represent the origin with `(X)`.
When calling, for example, `envelope Up`,
we calculate the distance from `(X)` to the upper edge of the rectangle.

        +–––––––––––––––+
        |       ˄       |
        |    Up |       |
        |       | Right |
        | ˂––––(X)––––˃ |
        |  Left |       |
        |       | Down  |
        |       ˅       |
        +–––––––––––––––+

The same holds for the other three directions.

-}
envelope : Direction -> Collage msg -> Float
envelope dir collage =
    let
        { up, down, left, right } =
            distances collage
    in
    case dir of
        Up ->
            up

        Down ->
            down

        Right ->
            right

        Left ->
            left



-- Distances -------------------------------------------------------------------


{-| Type alias collecting envelope distances in all four directions.
-}
type alias Distances =
    { up : Float
    , down : Float
    , right : Float
    , left : Float
    }


{-| Unpack a distances record in a list of points representing the corners of the envelope.
-}
unpack : Distances -> List Point
unpack { up, down, right, left } =
    [ ( -left, -down )
    , ( right, -down )
    , ( right, up )
    , ( -left, up )
    ]


{-| Calculate the envelope in all four directions at once.

The result is a `Distances` record with up, down, right, and left fields.
Use this function if you need envelopes in multiple directions at the same time.

    {up, down} = distances collage
    ...use up and down...

-}
distances : Collage msg -> Distances
distances collage =
    let
<<<<<<< HEAD
        dist =
            handleBasic collage.theta collage.basic

        ( dx, dy ) =
            collage.shift
=======
        points =
            handleBasic collage.basic
>>>>>>> 9d678f8a

        ( xs, ys ) =
            points
                |> List.map (Core.apply collage)
                |> List.unzip
    in
    --FIXME: maybe not very efficent to do this here?
    { up =
<<<<<<< HEAD
        s * max 0 (dist.up + dy)
    , down =
        s * max 0 (dist.down - dy)
    , right =
        s * max 0 (dist.right + dx)
    , left =
        s * max 0 (dist.left - dx)
=======
        List.maximum ys ? 0
    , down =
        -(List.minimum ys ? 0)
    , right =
        List.maximum xs ? 0
    , left =
        -(List.minimum xs ? 0)
>>>>>>> 9d678f8a
    }


handleBasic : BasicCollage msg -> List Point
handleBasic basic =
    case basic of
        -- Shapes --
        Core.Shape ( _, { thickness } ) (Core.Circle r) ->
            let
                d =
                    2 * r
            in
            handleBox thickness ( d, d )

        Core.Shape ( _, { thickness } ) (Core.Ellipse rx ry) ->
            handleBox thickness ( 2 * rx, 2 * ry )

        Core.Shape ( _, { thickness } ) (Core.Rectangle w h _) ->
            handleBox thickness ( w, h )

        Core.Shape ( _, { thickness } ) (Core.Polygon ps) ->
            handlePoints thickness ps

        Core.Shape ( _, line ) (Core.Loop path) ->
            --NOTE: Use the same calculations as for paths
            handleBasic (Core.Path line path)

        -- Paths --
        Core.Path { thickness, cap } (Core.Polyline ps) ->
            handlePoints
                (if cap == Flat then
                    0
                 else
                    thickness
                )
                ps

        -- Boxes --
        Core.Text dims _ ->
            handleBox 0 dims

        Core.Image dims _ ->
            handleBox 0 dims

        Core.Html dims _ ->
            handleBox 0 dims

        -- Groups --
        Core.Group collages ->
            collages
                |> List.map (distances >> unpack)
                |> List.concat
                |> handlePoints 0

        Core.Subcollage _ back ->
            --NOTE: We ignore the foreground and only calculate the distances of the background
            --NOTE: We have to handle the rotation, this is done by `distances`
            distances back
                |> unpack
                |> handlePoints 0


handlePoints : Float -> List Point -> List Point
handlePoints thickness =
    let
        thicken ( x, y ) =
            let
                t =
                    thickness / 2
            in
            ( if x < 0 then
                x - t
              else
                x + t
            , if y < 0 then
                y - t
              else
                y + t
            )
    in
    List.map thicken


handleBox : Float -> ( Float, Float ) -> List Point
handleBox thickness ( width, height ) =
    let
        x =
            width / 2

        y =
            height / 2
    in
    handlePoints thickness
        [ ( -x, -y )
        , ( x, -y )
        , ( x, y )
        , ( -x, y )
        ]



-- Queries ---------------------------------------------------------------------


{-| Calculates the width of a collage.

The width is equivalent to the envelopes in the left and right directions:

    width collage  ==  envelope Left collage + envelope Right collage

-}
width : Collage msg -> Float
width collage =
    let
        { left, right } =
            distances collage
    in
    left + right


{-| Calculates the height of a collage.

The height is equivalent to the envelopes in the up and down directions:

    height collage  ==  envelope Up collage + envelope Down collage

-}
height : Collage msg -> Float
height collage =
    let
        { up, down } =
            distances collage
    in
    up + down



-- Layouts ---------------------------------------------------------------------
-- Phantom collages -- -- -- -- -- -- -- -- -- -- -- -- -- -- -- -- -- -- -- --


{-| Create an empty collage of given width and height.

This is useful for getting your spacing right and for making borders.

    hspace =
        spacer 10 0

    horizontal <| List.intersperse hspace [a, b, c]

        +–––+  +–––+  +–––+
        | a |  | b |  | c |
        +–––+  +–––+  +–––+

-}
spacer : Float -> Float -> Collage msg
spacer w h =
    rectangle w h |> styled ( transparent, invisible )


{-| A collage that takes up no space. Good for things that appear conditionally:

    horizontal [ a, if showMore then b else empty ]

        +–––+– – – – – –+
        |(a)|  maybe b? |
        +–––+– – – – – –+

  - Note: this is the identity element of the monoid on collages.

-}
empty : Collage msg
empty =
    spacer 0 0



-- Placing -- -- -- -- -- -- -- -- -- -- -- -- -- -- -- -- -- -- -- -- -- -- --


{-| Shift a collage in a direction to precisely that position where it would touch the first one,
without composing them.

Use this to position a collage next to another collage without actually composing them.

  - Note: called `juxtapose` in Diagrams.

-}
place : Direction -> Collage msg -> Collage msg -> Collage msg
place dir a b =
    let
        len =
            envelope dir a + envelope (facing dir) b

        move =
            case dir of
                Up ->
                    ( 0, len )

                Down ->
                    ( 0, -len )

                Right ->
                    ( len, 0 )

                Left ->
                    ( -len, 0 )
    in
    shift move b


{-| Place a collage _beside_ another one in the given direction and combine them into a new one.

Most of the time it is way nicer to use `horizontal` or `vertical` to express your layout,
but `beside dir` can come into hand as a curried function.

The new origin will be the origin of the first argument.

  - Note: `beside dir` forms a monoid with `empty` for every `dir`.
  - Note: same as `beside` in Diagrams.

-}
beside : Direction -> Collage msg -> Collage msg -> Collage msg
beside dir a b =
    stack [ a, place dir a b ]



-- Combining -- -- -- -- -- -- -- -- -- -- -- -- -- -- -- -- -- -- -- -- -- -- -


{-| Place a list of collages next to each other,
such that their origins are along a horizontal line.
The first element in the list will be on the left, the last on the right.

    horizontal [a, b, c]

        +–––+–––+–––+
        |(a)| b | c |
        +–––+–––+–––+

The new origin will be the origin of the first element in the list.

  - Note: this is called `hcat` in Diagrams.

-}
horizontal : List (Collage msg) -> Collage msg
horizontal =
    List.foldr (beside Right) empty


{-| Place a list of collages next to each other,
such that their origins are along a vertical line.
The first element in the list will be on the top, the last on the bottom.

    vertical [a, b, c]

        +–––+
        |(a)|
        +–––+
        | b |
        +–––+
        | c |
        +–––+

The new origin will be the origin of the first element in the list.

  - Note: this is called `vcat` in Diagrams.

-}
vertical : List (Collage msg) -> Collage msg
vertical =
    List.foldr (beside Down) empty


{-| Place a list of collages on top of each other, with their origin points stacked on the "out of page" axis.

The first collage in the list is on top.
This actually is the same as the `group` operation in the Collage module.

    stack [a, b, c]

        +–––+
        |(a)|
        +–––+

(Yes, `b` and `c` are somewhere below `a`...)

The new origin will be the origin of the first element in the list.

  - Note: this is called `concat` in Diagrams.

  - Note: when we create an operator `(<>)` like

        (<>) a b =
            stack [ a, b ]

    then `(<>)` forms a monoid together with `empty`.
    `(<>)` is called `atop` in Diagrams.

-}
stack : List (Collage msg) -> Collage msg
stack =
    Collage.group


{-| Impose a collage on a background.

The call

    impose fore back

stacks `fore` on `back`.
The envelope of `fore` will be "forgotten"
and `back` will be used to calculate the envelope of the resulting collage.

        +–––––––––––+
        |(b)+–––+   |
        |   | a |   | <-- new envelope
        |   +–––+   |
        +–––––––––––+

Obviously, this also works with the background having a smaller envelope than the foreground.

The new origin will be the origin of the background.

-}
impose : Collage msg -> Collage msg -> Collage msg
impose front back =
    Core.collage <| Core.Subcollage front back



-- Alignment -------------------------------------------------------------------


{-| Shift a collage such that the origin is on the given anchor.

Use this, for example, when you like to align some collages to the top:

    [a, b, c]
        |> List.map (align top)
        |> horizontal

        +–(X)–+––––X––––+–X–+
        |  a  |    b    | c |
        |     +–––––––––+   |
        +–––––+         |   |
                        +–––+

Anchors are created by the functions from the section below.

-}
align : Anchor msg -> Collage msg -> Collage msg
align anchor collage =
    shift (Collage.opposite <| anchor collage) collage


{-| Stack a collage on top of a specified anchor of a host.

Makes placing objects on a collage a lot easier:

    collage
        |> at bottom dot
        |> at upperRight dot

        +–––––––––0
        | collage |
        +––––0––––+

instead of:

    stack
        [ dot
        , align upperRight <| stack
            [ dot
            , align bottom collage
            ]
        ]

This does not change the origin of `collage`.

-}
at : Anchor msg -> Collage msg -> Collage msg -> Collage msg
at anchor fore back =
    stack
        [ fore
            |> shift (anchor back)
        , back
        ]


{-| Shift a collage such that the envelope in all directions is equal.

This is the same as aligning on the base anchor:

    center collage  ==  align base collage

-}
center : Collage msg -> Collage msg
center =
    align base



-- Anchors -- -- -- -- -- -- -- -- -- -- -- -- -- -- -- -- -- -- -- -- -- -- --


{-| Anchors are functions which calculate a point relative to the origin of a given collage.
-}
type alias Anchor msg =
    Collage msg -> Point


{-|

        +(X)+
        |   |
        +–––+

-}
top : Anchor msg
top collage =
    let
        { up } =
            distances collage
    in
    ( 0, up )


{-|

        +––(X)
        |   |
        +–––+

-}
topRight : Anchor msg
topRight collage =
    let
        { right, up } =
            distances collage
    in
    ( right, up )


{-|

        +–––+
        |  (X)
        +–––+

-}
right : Anchor msg
right collage =
    let
        { right } =
            distances collage
    in
    ( right, 0 )


{-|

        +–––+
        |   |
        +––(X)

-}
bottomRight : Anchor msg
bottomRight collage =
    let
        { right, down } =
            distances collage
    in
    ( right, -down )


{-|

        +–––+
        |   |
        +(X)+

-}
bottom : Anchor msg
bottom collage =
    let
        { down } =
            distances collage
    in
    ( 0, -down )


{-|

        +–––+
        |   |
       (X)––+

-}
bottomLeft : Anchor msg
bottomLeft collage =
    let
        { left, down } =
            distances collage
    in
    ( -left, -down )


{-|

        +–––+
       (X)  |
        +–––+

-}
left : Anchor msg
left collage =
    let
        { left } =
            distances collage
    in
    ( -left, 0 )


{-|

       (X)––+
        |   |
        +–––+

-}
topLeft : Anchor msg
topLeft collage =
    let
        { left, up } =
            distances collage
    in
    ( -left, up )


{-|

        +–––+
        |(X)|
        +–––+

-}
base : Anchor msg
base collage =
    let
        { up, down, left, right } =
            distances collage

        tx =
            (right - left) / 2

        ty =
            (up - down) / 2
    in
    ( tx, ty )
<<<<<<< HEAD



-- Naming ----------------------------------------------------------------------


{-| Give a name to (a part of) a collage in order to locate it later on.

**Warning!**

  - Giving multiple names to the _same_ collage will overwrite the old one.
  - The library _will not_ prevent you from using the same name twice for _different_ collages.
    You are yourself responsible for not using duplicate names!

-}
name : String -> Collage msg -> Collage msg
name string collage =
    { collage | name = Just string }


{-| Locate a named part of a collage and calculate the coordinates using the given anchor.

First be sure to give a name to a sub collage using `name`,
next you can retrieve the collage using this function.
Well, you cannot retrieve the whole collage,
but a point calculated _relative to its internal origin_ using an anchor.
This point is then subjected to the samen transformations as all the groups above it.

Locating is done in breadth first order:
i.e. left-to-right in horizontal compositions,
top-to-bottom in vertical compositions,
or front-to-back in stacked compositions
and after that going deeper down, descending into subcollages.

When a sub collage could not be found,
we display a message on the console for convenience.

-}
locate_ : String -> Anchor msg -> Collage msg -> Maybe Point
locate_ string anchor this =
    let
        recurse collage =
            let
                match =
                    Maybe.map ((==) string) collage.name ? False

                firstOf =
                    --NOTE: This saves us recursing down when we found what we're looking for!
                    --FIXME: This is depth first!!!
                    Helpers.foldrLazy (Maybe.orLazy << recurse) Nothing
            in
            if match then
                Just <| anchor collage
            else
                Maybe.map (Core.apply collage) <|
                    case collage.basic of
                        Core.Group collages ->
                            firstOf collages

                        Core.Subcollage fore back ->
                            firstOf [ fore, back ]

                        _ ->
                            Nothing

        visited =
            Debug.log "Elm Collage: visited" string
    in
    case recurse this of
        Nothing ->
            Debug.log ("Elm Collage: could not find '" ++ string ++ "'") Nothing

        answer ->
            answer


{-| Breadth-first search on collages
-}
locate : String -> Anchor msg -> Collage msg -> Maybe Point
locate string anchor this =
    let
        recurse queue =
            case queue of
                [] ->
                    Nothing

                collage :: rest ->
                    let
                        match =
                            Maybe.map ((==) string) collage.name ? False

                        update =
                            List.map (Core.combine collage)
                    in
                    if match then
                        --NOTE: We found it!
                        Just <| anchor collage
                    else
                        --NOTE: We go on with our search and keep track of the transformations
                        case collage.basic of
                            Core.Group collages ->
                                --NOTE: First recurse on the rest of the queue, then go for the group contents
                                recurse (rest ++ update collages)

                            Core.Subcollage fore back ->
                                recurse (rest ++ update [ fore, back ])

                            _ ->
                                recurse rest

        visited =
            Debug.log "Elm Collage: visited" string
    in
    recurse [ this ]


{-| Return a dictionary with all named parts of given collage.
-}
names : Collage msg -> Dict String (Collage msg)
names =
    let
        recurse collage res =
            case collage.name of
                Just name ->
                    Dict.insert name collage res

                Nothing ->
                    res
    in
    --NOTE: We use `foldr` here so named collages "higher up" will overwrite those down in the hierarchy.
    Core.foldr recurse Dict.empty


{-| Connect a list of points which are located inside a collage.

For named parts that could not be found,
the result will be _ignored_.

**Warning!**
This function is very experimental.
Your mileage may vary.

-}
connect : List ( String, Anchor msg ) -> LineStyle -> Collage msg -> Collage msg
connect locations line collage =
    let
        positions =
            locations
                |> List.map (\( name, anchor ) -> locate name anchor collage)
                |> Maybe.values
    in
    impose (path positions |> traced line) collage
=======
>>>>>>> 9d678f8a



-- Debuging --------------------------------------------------------------------


{-| Draw a red dot at the local origin of the collage.
-}
showOrigin : Collage msg -> Collage msg
showOrigin collage =
    let
        origin =
            circle 3
                |> filled (uniform Color.red)
    in
    impose origin collage


{-| Draw a red dotted box around the collage representing the envelope.
-}
showEnvelope : Collage msg -> Collage msg
showEnvelope collage =
    let
        outline =
            rectangle (width collage) (height collage)
                |> outlined (dot 2 (uniform Color.red))
                |> shift (base collage)
    in
    impose outline collage


{-| Show both the envelope and the origin of a collage.
-}
debug : Collage msg -> Collage msg
debug =
    showEnvelope >> showOrigin<|MERGE_RESOLUTION|>--- conflicted
+++ resolved
@@ -273,16 +273,8 @@
 distances : Collage msg -> Distances
 distances collage =
     let
-<<<<<<< HEAD
-        dist =
-            handleBasic collage.theta collage.basic
-
-        ( dx, dy ) =
-            collage.shift
-=======
         points =
             handleBasic collage.basic
->>>>>>> 9d678f8a
 
         ( xs, ys ) =
             points
@@ -291,15 +283,6 @@
     in
     --FIXME: maybe not very efficent to do this here?
     { up =
-<<<<<<< HEAD
-        s * max 0 (dist.up + dy)
-    , down =
-        s * max 0 (dist.down - dy)
-    , right =
-        s * max 0 (dist.right + dx)
-    , left =
-        s * max 0 (dist.left - dx)
-=======
         List.maximum ys ? 0
     , down =
         -(List.minimum ys ? 0)
@@ -307,7 +290,6 @@
         List.maximum xs ? 0
     , left =
         -(List.minimum xs ? 0)
->>>>>>> 9d678f8a
     }
 
 
@@ -870,7 +852,6 @@
             (up - down) / 2
     in
     ( tx, ty )
-<<<<<<< HEAD
 
 
 
@@ -1023,8 +1004,6 @@
                 |> Maybe.values
     in
     impose (path positions |> traced line) collage
-=======
->>>>>>> 9d678f8a
 
 
 
